--- conflicted
+++ resolved
@@ -63,11 +63,7 @@
             torch.utils.data.DataLoader: DataLoader containing the source and target tensors.
         """
         dataset = torch.utils.data.TensorDataset(src_idx, tgt_idx)
-<<<<<<< HEAD
-        # pin_memory=True keeps tensors in pinned memory for faster GPU transfer
-        pin_memory = src_idx.is_cuda
-=======
->>>>>>> 233e7d96
+
         return torch.utils.data.DataLoader(dataset, batch_size=batch_size, shuffle=True)
     
     
